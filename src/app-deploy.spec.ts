import { describe, test } from '@jest/globals'
import { getApplicationAddress } from 'algosdk'
import invariant from 'tiny-invariant'
import * as algokit from '.'
import { getTestingAppCreateParams, getTestingAppDeployParams } from '../tests/example-contracts/testing-app/contract'
import { algoKitLogCaptureFixture, algorandFixture } from './testing'
import { AppDeployMetadata, AppDeploymentParams } from './types/app'
import { LogicError } from './types/logic-error'

describe('deploy-app', () => {
  const localnet = algorandFixture()
  beforeEach(localnet.beforeEach, 10_000)

  const logging = algoKitLogCaptureFixture()
  beforeEach(logging.beforeEach)
  afterEach(logging.afterEach)

  const name = 'MY_APP'

  test('Created app is retrieved by name with deployment metadata', async () => {
    const { algod, indexer, testAccount, waitForIndexer } = localnet.context
    const creationMetadata = { name, version: '1.0', updatable: true, deletable: false }
    const app1 = await algokit.createApp(await getTestingAppCreateParams(testAccount, creationMetadata), algod)
    await waitForIndexer()

    const apps = await algokit.getCreatorAppsByName(testAccount, indexer)

    expect(apps.creator).toBe(testAccount.addr)
    expect(Object.keys(apps.apps)).toEqual([name])
    const app = apps.apps[name]
    expect(app.appId).toBe(app1.appId)
    expect(app.appAddress).toBe(app1.appAddress)
    expect(app.createdRound).toBe(app1.confirmation?.confirmedRound)
    expect(app.createdMetadata).toEqual(creationMetadata)
    expect(app.updatedRound).toBe(app.createdRound)
    expect(app.name).toBe(creationMetadata.name)
    expect(app.updatable).toBe(creationMetadata.updatable)
    expect(app.deletable).toBe(creationMetadata.deletable)
    expect(app.version).toBe(creationMetadata.version)
  }, 20_000)

  test('Latest created app is retrieved', async () => {
    const { algod, indexer, testAccount, waitForIndexer } = localnet.context
    const creationMetadata = { name, version: '1.0', updatable: true, deletable: false }
    const app1 = await algokit.createApp(await getTestingAppCreateParams(testAccount, creationMetadata), algod)
    const app2 = await algokit.createApp(await getTestingAppCreateParams(testAccount, creationMetadata), algod)
    const app3 = await algokit.createApp(await getTestingAppCreateParams(testAccount, creationMetadata), algod)
    await waitForIndexer()

    const apps = await algokit.getCreatorAppsByName(testAccount, indexer)

    expect(apps.apps[name].appId).not.toBe(app1.appId)
    expect(apps.apps[name].appId).not.toBe(app2.appId)
    expect(apps.apps[name].appId).toBe(app3.appId)
  }, 20_000)

  test('Created, updated and deleted apps are retrieved by name with deployment metadata', async () => {
    const { algod, indexer, testAccount, waitForIndexer } = localnet.context
    const creationMetadata = { name, version: '1.0', updatable: true, deletable: true }
    const name2 = 'APP_2'
    const name3 = 'APP_3'
    const app1 = await algokit.createApp(await getTestingAppCreateParams(testAccount, creationMetadata), algod)
    const app2 = await algokit.createApp(await getTestingAppCreateParams(testAccount, { ...creationMetadata, name: name2 }), algod)
    const app3 = await algokit.createApp(await getTestingAppCreateParams(testAccount, { ...creationMetadata, name: name3 }), algod)
    // eslint-disable-next-line @typescript-eslint/no-non-null-assertion
    const updateMetadata = { name, version: '2.0', updatable: false, deletable: false }
    const update1 = await algokit.updateApp({ ...(await getTestingAppCreateParams(testAccount, updateMetadata)), appId: app1.appId }, algod)
    // eslint-disable-next-line @typescript-eslint/no-unused-vars
    const delete3 = await algokit.callApp({ appId: app3.appId, callType: 'delete_application', from: testAccount }, algod)
    await waitForIndexer()

    const apps = await algokit.getCreatorAppsByName(testAccount, indexer)

    expect(apps.creator).toBe(testAccount.addr)
    expect(Object.keys(apps.apps).sort()).toEqual([name, name2, name3].sort())
    const app1Data = apps.apps[name]
    expect(app1Data.appId).toBe(app1.appId)
    expect(app1Data.appAddress).toBe(app1.appAddress)
    expect(app1Data.createdRound).toBe(app1.confirmation?.confirmedRound)
    expect(app1Data.createdMetadata).toEqual(creationMetadata)
    expect(app1Data.updatedRound).toBe(update1.confirmation?.confirmedRound)
    expect(app1Data.name).toBe(updateMetadata.name)
    expect(app1Data.updatable).toBe(updateMetadata.updatable)
    expect(app1Data.deletable).toBe(updateMetadata.deletable)
    expect(app1Data.version).toBe(updateMetadata.version)
    expect(app1Data.deleted).toBe(false)

    const app2Data = apps.apps[name2]
    expect(app2Data.appId).toBe(app2.appId)
    expect(app2Data.deleted).toBe(false)

    const app3Data = apps.apps[name3]
    expect(app3Data.appId).toBe(app3.appId)
    expect(app3Data.deleted).toBe(true)
  }, 20_000)

  test('Deploy new app', async () => {
    const { algod, indexer, testAccount } = localnet.context
    const deployment = await getTestingAppDeployParams({
      from: testAccount,
      metadata: getMetadata(),
    })
    const result = await algokit.deployApp(deployment, algod, indexer)

    invariant('transaction' in result)
    invariant(result.confirmation)
    expect(result.appId).toBe(result.confirmation.applicationIndex)
    expect(result.appAddress).toBe(getApplicationAddress(result.appId))
    expect(result.createdMetadata).toEqual(deployment.metadata)
    expect(result.createdRound).toBe(result.confirmation.confirmedRound)
    expect(result.updatedRound).toBe(result.createdRound)
    expect(result.name).toBe(deployment.metadata.name)
    expect(result.version).toBe(deployment.metadata.version)
    expect(result.updatable).toBe(deployment.metadata.updatable)
    expect(result.deletable).toBe(deployment.metadata.deletable)
    expect(result.deleted).toBe(false)
    expect(
      logging.testLogger.getLogSnapshot({
        accounts: [testAccount],
        transactions: [result.transaction],
        apps: [result.appId],
      }),
    ).toMatchSnapshot()
  }, 20_000)

  test('Fail to deploy immutable app without TMPL_UPDATABLE', async () => {
    const { algod, indexer, testAccount } = localnet.context
    const deployment = await getTestingAppDeployParams({
      from: testAccount,
      metadata: getMetadata({ updatable: true }),
    })
    deployment.approvalProgram = deployment.approvalProgram.replace(/TMPL_UPDATABLE/g, '0')
    await expect(async () => await algokit.deployApp(deployment, algod, indexer)).rejects.toThrowError(
      'Deploy-time updatability control requested for app deployment, but TMPL_UPDATABLE not present in TEAL code',
    )
  })

  test('Fail to deploy permanent app without TMPL_DELETABLE', async () => {
    const { algod, indexer, testAccount } = localnet.context
    const deployment = await getTestingAppDeployParams({
      from: testAccount,
      metadata: getMetadata({ deletable: true }),
    })
    deployment.approvalProgram = deployment.approvalProgram.replace(/TMPL_DELETABLE/g, '0')
    await expect(async () => await algokit.deployApp(deployment, algod, indexer)).rejects.toThrowError(
      'Deploy-time deletability control requested for app deployment, but TMPL_DELETABLE not present in TEAL code',
    )
  })

  test('Deploy update to updatable updated app', async () => {
    const { algod, indexer, testAccount, waitForIndexer } = localnet.context
    const metadata = getMetadata({ updatable: true })
    const deployment1 = await getTestingAppDeployParams({
      from: testAccount,
      metadata: metadata,
    })
    const result1 = await algokit.deployApp(deployment1, algod, indexer)
    await waitForIndexer()
    logging.testLogger.clear()

    const deployment2 = await getTestingAppDeployParams({
      from: testAccount,
      metadata: { ...metadata, version: '2.0' },
      codeInjectionValue: 2,
      onUpdate: 'update',
    })
    const result2 = await algokit.deployApp(deployment2, algod, indexer)

    invariant('transaction' in result1)
    invariant('transaction' in result2)
    invariant(result2.confirmation)
    expect(result2.appId).toBe(result1.appId)
    expect(result2.createdMetadata).toEqual(deployment1.metadata)
    expect(result2.createdRound).toBe(result1.createdRound)
    expect(result2.updatedRound).toBe(result2.confirmation.confirmedRound)
    expect(result2.name).toBe(deployment2.metadata.name)
    expect(result2.version).toBe(deployment2.metadata.version)
    expect(result2.updatable).toBe(deployment2.metadata.updatable)
    expect(result2.deletable).toBe(deployment2.metadata.deletable)
    expect(result2.deleted).toBe(false)
    expect(
      logging.testLogger.getLogSnapshot({
        accounts: [testAccount],
        transactions: [result1.transaction, result2.transaction],
        apps: [result1.appId],
      }),
    ).toMatchSnapshot()
  }, 20_000)

  test('Deploy update to immutable updated app fails', async () => {
    const { algod, indexer, testAccount, waitForIndexer } = localnet.context
    const metadata = getMetadata({ updatable: false })
    const deployment1 = await getTestingAppDeployParams({
      from: testAccount,
      metadata: metadata,
    })
    const result1 = await algokit.deployApp(deployment1, algod, indexer)
    await waitForIndexer()
    logging.testLogger.clear()

    const deployment2 = await getTestingAppDeployParams({
      from: testAccount,
      metadata: { ...metadata, version: '2.0' },
      codeInjectionValue: 2,
      onUpdate: 'update',
    })

<<<<<<< HEAD
    invariant('transaction' in result1)
    expect(
      logging.testLogger.getLogSnapshot({
        accounts: [testAccount],
        transactions: [result1.transaction],
        apps: [result1.appId],
      }),
    ).toMatchSnapshot()
  }, 20_000)
=======
    try {
      await algokit.deployApp(deployment2, algod, indexer)
      invariant(false)
      // eslint-disable-next-line @typescript-eslint/no-explicit-any
    } catch (e: any) {
      expect(e.message).toMatch(/logic eval error: assert failed/)
      const logicError = LogicError.parseLogicError(e)
      invariant('transaction' in result1)
      expect(
        logging.testLogger.getLogSnapshot({
          accounts: [testAccount],
          transactions: [result1.transaction, logicError!.txId],
          apps: [result1.appId],
        }),
      ).toMatchSnapshot()
    }
  })
>>>>>>> b5ae3578

  test('Deploy failure for updated app fails if onupdate = Fail', async () => {
    const { algod, indexer, testAccount, waitForIndexer } = localnet.context
    const metadata = getMetadata()
    const deployment1 = await getTestingAppDeployParams({
      from: testAccount,
      metadata: metadata,
    })
    const result1 = await algokit.deployApp(deployment1, algod, indexer)
    await waitForIndexer()
    logging.testLogger.clear()

    const deployment2 = await getTestingAppDeployParams({
      from: testAccount,
      metadata: metadata,
      codeInjectionValue: 2,
      onUpdate: 'fail',
    })
    await expect(() => algokit.deployApp(deployment2, algod, indexer)).rejects.toThrow(
      'Update detected and onUpdate=Fail, stopping deployment. ' +
        'If you want to try deleting and recreating the app then ' +
        're-run with onUpdate=UpdateApp',
    )

    invariant('transaction' in result1)
    expect(
      logging.testLogger.getLogSnapshot({
        accounts: [testAccount],
        transactions: [result1.transaction],
        apps: [result1.appId],
      }),
    ).toMatchSnapshot()
  }, 20_000)

  test('Deploy replacement to deletable, updated app', async () => {
    const { algod, indexer, testAccount, waitForIndexer } = localnet.context
    const metadata = getMetadata({ deletable: true })
    const deployment1 = await getTestingAppDeployParams({
      from: testAccount,
      metadata: metadata,
    })
    const result1 = await algokit.deployApp(deployment1, algod, indexer)
    await waitForIndexer()
    logging.testLogger.clear()

    const deployment2 = await getTestingAppDeployParams({
      from: testAccount,
      metadata: { ...metadata, version: '2.0' },
      codeInjectionValue: 2,
      onUpdate: 'replace',
    })
    const result2 = await algokit.deployApp(deployment2, algod, indexer)

    invariant('transaction' in result1)
    invariant('transaction' in result2)
    invariant(result2.confirmation)
    invariant(result2.operationPerformed === 'replace')
    invariant(result2.deleteResult)
    expect(result2.appId).not.toBe(result1.appId)
    expect(result2.createdMetadata).toEqual(deployment2.metadata)
    expect(result2.createdRound).toBe(result2.confirmation.confirmedRound)
    expect(result2.updatedRound).toBe(result2.confirmation.confirmedRound)
    expect(result2.name).toBe(deployment2.metadata.name)
    expect(result2.version).toBe(deployment2.metadata.version)
    expect(result2.updatable).toBe(deployment2.metadata.updatable)
    expect(result2.deletable).toBe(deployment2.metadata.deletable)
    expect(result2.deleted).toBe(false)
    expect(
      logging.testLogger.getLogSnapshot({
        accounts: [testAccount],
        transactions: [result1.transaction, result2.transaction, result2.deleteResult.transaction],
        apps: [result1.appId, result2.appId],
      }),
    ).toMatchSnapshot()
  }, 20_000)

  test('Deploy failure for replacement of permanent, updated app', async () => {
    algokit.Config.configure({ debug: false }) // Remove noise from snapshot
    const { algod, indexer, testAccount, waitForIndexer } = localnet.context
    const metadata = getMetadata({ deletable: false })
    const deployment1 = (await getTestingAppDeployParams({
      from: testAccount,
      metadata: metadata,
    })) as AppDeploymentParams

    const result1 = await algokit.deployApp(deployment1, algod, indexer)
    await waitForIndexer()
    logging.testLogger.clear()

    const deployment2 = (await getTestingAppDeployParams({
      from: testAccount,
      metadata: { ...metadata, version: '2.0' },
      codeInjectionValue: 2,
      onUpdate: 'replace',
    })) as AppDeploymentParams

<<<<<<< HEAD
    await expect(() => algokit.deployApp(deployment2, algod, indexer)).rejects.toThrow(/logic eval error: assert failed/)

    invariant('transaction' in result1)
    expect(
      logging.testLogger.getLogSnapshot({
        accounts: [testAccount],
        transactions: [result1.transaction],
        apps: [result1.appId],
      }),
    ).toMatchSnapshot()
  }, 20_000)
=======
    try {
      await algokit.deployApp(deployment2, algod, indexer)
      invariant(false)
      // eslint-disable-next-line @typescript-eslint/no-explicit-any
    } catch (e: any) {
      expect(e.message).toMatch(/logic eval error: assert failed/)
      const logicError = LogicError.parseLogicError(e)
      invariant('transaction' in result1)
      expect(
        logging.testLogger.getLogSnapshot({
          accounts: [testAccount],
          transactions: [result1.transaction, logicError!.txId],
          apps: [result1.appId],
        }),
      ).toMatchSnapshot()
    }
  })
>>>>>>> b5ae3578

  test('Deploy replacement of deletable schema broken app', async () => {
    const { algod, indexer, testAccount, waitForIndexer } = localnet.context
    const metadata = getMetadata({ deletable: true })
    const deployment1 = await getTestingAppDeployParams({
      from: testAccount,
      metadata: metadata,
    })
    const result1 = await algokit.deployApp(deployment1, algod, indexer)
    await waitForIndexer()
    logging.testLogger.clear()

    const deployment2 = await getTestingAppDeployParams({
      from: testAccount,
      metadata: { ...metadata, version: '2.0' },
      breakSchema: true,
      onSchemaBreak: 'replace',
    })
    const result2 = await algokit.deployApp(deployment2, algod, indexer)

    invariant('transaction' in result1)
    invariant('transaction' in result2)
    invariant(result2.confirmation)
    invariant(result2.operationPerformed === 'replace')
    invariant(result2.deleteResult)
    expect(result2.appId).not.toBe(result1.appId)
    expect(result2.createdMetadata).toEqual(deployment2.metadata)
    expect(result2.createdRound).toBe(result2.createdRound)
    expect(result2.updatedRound).toBe(result2.createdRound)
    expect(result2.name).toBe(deployment2.metadata.name)
    expect(result2.version).toBe(deployment2.metadata.version)
    expect(result2.updatable).toBe(deployment2.metadata.updatable)
    expect(result2.deletable).toBe(deployment2.metadata.deletable)
    expect(result2.deleted).toBe(false)
    expect(
      logging.testLogger.getLogSnapshot({
        accounts: [testAccount],
        transactions: [result1.transaction, result2.transaction, result2.deleteResult.transaction],
        apps: [result1.appId, result2.appId],
      }),
    ).toMatchSnapshot()
  }, 20_000)

  test('Deploy replacement to schema broken, permanent app fails', async () => {
    algokit.Config.configure({ debug: false }) // Remove noise from snapshot
    const { algod, indexer, testAccount, waitForIndexer } = localnet.context
    const metadata = getMetadata({ deletable: false })
    const deployment1 = (await getTestingAppDeployParams({
      from: testAccount,
      metadata: metadata,
    })) as AppDeploymentParams

    const result1 = await algokit.deployApp(deployment1, algod, indexer)
    await waitForIndexer()
    logging.testLogger.clear()

    const deployment2 = (await getTestingAppDeployParams({
      from: testAccount,
      metadata: { ...metadata, version: '2.0' },
      breakSchema: true,
      onSchemaBreak: 'replace',
    })) as AppDeploymentParams

<<<<<<< HEAD
    await expect(() => algokit.deployApp(deployment2, algod, indexer)).rejects.toThrow(/logic eval error: assert failed/)

    invariant('transaction' in result1)
    expect(
      logging.testLogger.getLogSnapshot({
        accounts: [testAccount],
        transactions: [result1.transaction],
        apps: [result1.appId],
      }),
    ).toMatchSnapshot()
  }, 20_000)
=======
    try {
      await algokit.deployApp(deployment2, algod, indexer)
      invariant(false)
      // eslint-disable-next-line @typescript-eslint/no-explicit-any
    } catch (e: any) {
      expect(e.message).toMatch(/logic eval error: assert failed/)
      const logicError = LogicError.parseLogicError(e)
      invariant('transaction' in result1)
      expect(
        logging.testLogger.getLogSnapshot({
          accounts: [testAccount],
          transactions: [result1.transaction, logicError!.txId],
          apps: [result1.appId],
        }),
      ).toMatchSnapshot()
    }
  })
>>>>>>> b5ae3578

  test('Deploy failure for replacement of schema broken app fails if onSchemaBreak = Fail', async () => {
    const { algod, indexer, testAccount, waitForIndexer } = localnet.context
    const metadata = getMetadata()
    const deployment1 = await getTestingAppDeployParams({
      from: testAccount,
      metadata: metadata,
    })
    const result1 = await algokit.deployApp(deployment1, algod, indexer)
    await waitForIndexer()
    logging.testLogger.clear()

    const deployment2 = await getTestingAppDeployParams({
      from: testAccount,
      metadata: metadata,
      onSchemaBreak: 'fail',
      breakSchema: true,
    })
    await expect(() => algokit.deployApp(deployment2, algod, indexer)).rejects.toThrow(
      'Schema break detected and onSchemaBreak=OnSchemaBreak.Fail, stopping deployment. ' +
        'If you want to try deleting and recreating the app then ' +
        're-run with onSchemaBreak=OnSchemaBreak.ReplaceApp',
    )

    invariant('transaction' in result1)
    expect(
      logging.testLogger.getLogSnapshot({
        accounts: [testAccount],
        transactions: [result1.transaction],
        apps: [result1.appId],
      }),
    ).toMatchSnapshot()
  }, 20_000)

  test('Do nothing if deploying app with no changes', async () => {
    const { algod, indexer, testAccount, waitForIndexer } = localnet.context
    const deployment = await getTestingAppDeployParams({
      from: testAccount,
      metadata: getMetadata(),
    })
    const initialDeployment = await algokit.deployApp(deployment, algod, indexer)
    await waitForIndexer()
    logging.testLogger.clear()

    const result = await algokit.deployApp(deployment, algod, indexer)

    invariant('transaction' in initialDeployment)
    invariant(!('transaction' in result))
    expect(result.appId).toBe(initialDeployment.appId)
    expect(result.appAddress).toBe(getApplicationAddress(initialDeployment.appId))
    expect(result.createdMetadata).toEqual(deployment.metadata)
    expect(result.createdRound).toBe(initialDeployment.createdRound)
    expect(result.updatedRound).toBe(initialDeployment.createdRound)
    expect(result.name).toBe(deployment.metadata.name)
    expect(result.version).toBe(deployment.metadata.version)
    expect(result.updatable).toBe(deployment.metadata.updatable)
    expect(result.deletable).toBe(deployment.metadata.deletable)
    expect(result.deleted).toBe(false)
    expect(
      logging.testLogger.getLogSnapshot({
        accounts: [testAccount],
        transactions: [initialDeployment.transaction],
        apps: [result.appId],
      }),
    ).toMatchSnapshot()
  }, 20_000)

  test('Deploy append for schema broken app if onSchemaBreak = AppendApp', async () => {
    const { algod, indexer, testAccount, waitForIndexer } = localnet.context
    const metadata = getMetadata()
    const deployment1 = await getTestingAppDeployParams({
      from: testAccount,
      metadata: metadata,
    })
    const result1 = await algokit.deployApp(deployment1, algod, indexer)
    await waitForIndexer()
    logging.testLogger.clear()

    const deployment2 = await getTestingAppDeployParams({
      from: testAccount,
      metadata: metadata,
      onSchemaBreak: 'append',
      breakSchema: true,
    })
    const result2 = await algokit.deployApp(deployment2, algod, indexer)

    invariant('transaction' in result1)
    invariant('transaction' in result2)
    invariant(result2.confirmation)
    invariant(result2.operationPerformed === 'create')
    expect(result2.appId).not.toBe(result1.appId)
    expect(result2.createdMetadata).toEqual(deployment1.metadata)
    expect(result2.createdRound).not.toBe(result1.createdRound)
    expect(result2.name).toBe(deployment2.metadata.name)
    expect(result2.version).toBe(deployment2.metadata.version)
    expect(result2.updatable).toBe(deployment2.metadata.updatable)
    expect(result2.deletable).toBe(deployment2.metadata.deletable)
    expect(result2.deleted).toBe(false)
    expect(
      logging.testLogger.getLogSnapshot({
        accounts: [testAccount],
        transactions: [result1.transaction, result2.transaction],
        apps: [result1.appId, result2.appId],
      }),
    ).toMatchSnapshot()
  }, 20_000)

  test('Deploy append for update app if onUpdate = AppendApp', async () => {
    const { algod, indexer, testAccount, waitForIndexer } = localnet.context
    const metadata = getMetadata()
    const deployment1 = await getTestingAppDeployParams({
      from: testAccount,
      metadata: metadata,
    })
    const result1 = await algokit.deployApp(deployment1, algod, indexer)
    await waitForIndexer()
    logging.testLogger.clear()

    const deployment2 = await getTestingAppDeployParams({
      from: testAccount,
      metadata: { ...metadata, version: '2.0' },
      codeInjectionValue: 3,
      onUpdate: 'append',
    })
    const result2 = await algokit.deployApp(deployment2, algod, indexer)

    invariant('transaction' in result1)
    invariant('transaction' in result2)
    invariant(result2.confirmation)
    invariant(result2.operationPerformed === 'create')
    expect(result2.appId).not.toBe(result1.appId)
    expect(result2.createdMetadata).not.toEqual(deployment1.metadata)
    expect(result2.createdRound).not.toBe(result1.createdRound)
    expect(result2.name).toBe(deployment2.metadata.name)
    expect(result2.version).toBe(deployment2.metadata.version)
    expect(result2.updatable).toBe(deployment2.metadata.updatable)
    expect(result2.deletable).toBe(deployment2.metadata.deletable)
    expect(result2.deleted).toBe(false)
    expect(
      logging.testLogger.getLogSnapshot({
        accounts: [testAccount],
        transactions: [result1.transaction, result2.transaction],
        apps: [result1.appId, result2.appId],
      }),
    ).toMatchSnapshot()
  }, 20_000)
})

test('Strip comments remove comments without removing commands', async () => {
  const tealCode =
    '//comment\nop arg //comment\nop "arg" //comment\nop "//" //comment\nop "  //comment  " //comment\nop "" //" //comment\nop "" //comment\n//\nop 123\nop 123 // something\nop "" // more comments\nop "//" //op "//"\nop "//"'
  const tealCodeResult = '\nop arg\nop "arg"\nop "//"\nop "  //comment  "\nop "" //"\nop ""\n\nop 123\nop 123\nop ""\nop "//"\nop "//"'

  const result = algokit.stripTealComments(tealCode)

  expect(result).toBe(tealCodeResult)
})

test('Can substitute template variable with multiple underscores', async () => {
  const test_teal = `
  int TMPL_SOME_VALUE
  return
  `
  const test_params = {
    SOME_VALUE: 123,
  }
  const substituted = algokit.performTemplateSubstitution(test_teal, test_params)
  expect(substituted).toBe(`
  int 123
  return
  `)
})

function getMetadata(overrides?: Partial<AppDeployMetadata>): AppDeployMetadata {
  return {
    name: 'test',
    version: '1.0',
    updatable: false,
    deletable: false,
    ...(overrides ?? {}),
  }
}<|MERGE_RESOLUTION|>--- conflicted
+++ resolved
@@ -205,17 +205,6 @@
       onUpdate: 'update',
     })
 
-<<<<<<< HEAD
-    invariant('transaction' in result1)
-    expect(
-      logging.testLogger.getLogSnapshot({
-        accounts: [testAccount],
-        transactions: [result1.transaction],
-        apps: [result1.appId],
-      }),
-    ).toMatchSnapshot()
-  }, 20_000)
-=======
     try {
       await algokit.deployApp(deployment2, algod, indexer)
       invariant(false)
@@ -232,8 +221,7 @@
         }),
       ).toMatchSnapshot()
     }
-  })
->>>>>>> b5ae3578
+  }, 20_000)
 
   test('Deploy failure for updated app fails if onupdate = Fail', async () => {
     const { algod, indexer, testAccount, waitForIndexer } = localnet.context
@@ -330,19 +318,6 @@
       onUpdate: 'replace',
     })) as AppDeploymentParams
 
-<<<<<<< HEAD
-    await expect(() => algokit.deployApp(deployment2, algod, indexer)).rejects.toThrow(/logic eval error: assert failed/)
-
-    invariant('transaction' in result1)
-    expect(
-      logging.testLogger.getLogSnapshot({
-        accounts: [testAccount],
-        transactions: [result1.transaction],
-        apps: [result1.appId],
-      }),
-    ).toMatchSnapshot()
-  }, 20_000)
-=======
     try {
       await algokit.deployApp(deployment2, algod, indexer)
       invariant(false)
@@ -359,8 +334,7 @@
         }),
       ).toMatchSnapshot()
     }
-  })
->>>>>>> b5ae3578
+  }, 20_000)
 
   test('Deploy replacement of deletable schema broken app', async () => {
     const { algod, indexer, testAccount, waitForIndexer } = localnet.context
@@ -424,19 +398,6 @@
       onSchemaBreak: 'replace',
     })) as AppDeploymentParams
 
-<<<<<<< HEAD
-    await expect(() => algokit.deployApp(deployment2, algod, indexer)).rejects.toThrow(/logic eval error: assert failed/)
-
-    invariant('transaction' in result1)
-    expect(
-      logging.testLogger.getLogSnapshot({
-        accounts: [testAccount],
-        transactions: [result1.transaction],
-        apps: [result1.appId],
-      }),
-    ).toMatchSnapshot()
-  }, 20_000)
-=======
     try {
       await algokit.deployApp(deployment2, algod, indexer)
       invariant(false)
@@ -453,8 +414,7 @@
         }),
       ).toMatchSnapshot()
     }
-  })
->>>>>>> b5ae3578
+  }, 20_000)
 
   test('Deploy failure for replacement of schema broken app fails if onSchemaBreak = Fail', async () => {
     const { algod, indexer, testAccount, waitForIndexer } = localnet.context
