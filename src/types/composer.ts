import algosdk, { Address } from 'algosdk'
import { Config } from '../config'
import { encodeLease, getABIReturnValue, sendAtomicTransactionComposer } from '../transaction/transaction'
import { TransactionSignerAccount } from './account'
import { AlgoAmount } from './amount'
import { APP_PAGE_MAX_SIZE } from './app'
import { AppManager, BoxIdentifier, BoxReference } from './app-manager'
import { Expand } from './expand'
import { EventType } from './lifecycle-events'
import { genesisIdIsLocalNet } from './network-client'
import { Arc2TransactionNote, SendAtomicTransactionComposerResults, SendParams } from './transaction'
import AtomicTransactionComposer = algosdk.AtomicTransactionComposer
import Transaction = algosdk.Transaction
import TransactionSigner = algosdk.TransactionSigner
import TransactionWithSigner = algosdk.TransactionWithSigner
import isTransactionWithSigner = algosdk.isTransactionWithSigner
import SimulateResponse = algosdk.modelsv2.SimulateResponse
import modelsv2 = algosdk.modelsv2

const address = (address: string | Address): Address => {
  return typeof address === 'string' ? Address.fromString(address) : address
}

export const MAX_TRANSACTION_GROUP_SIZE = 16

/** Options to control a simulate request */
export type SimulateOptions = Expand<Omit<ConstructorParameters<typeof modelsv2.SimulateRequest>[0], 'txnGroups'>> & {
  /** Whether or not to skip signatures for all built transactions and use an empty signer instead. */
  skipSignatures?: boolean
}

/** Common parameters for defining a transaction. */
export type CommonTransactionParams = {
  /** The address of the account sending the transaction. */
  sender: string | Address
  /** The function used to sign transaction(s); if not specified then
   *  an attempt will be made to find a registered signer for the
   *  given `sender` or use a default signer (if configured).
   */
  signer?: algosdk.TransactionSigner | TransactionSignerAccount
  /** Change the signing key of the sender to the given address.
   *
   * **Warning:** Please be careful with this parameter and be sure to read the [official rekey guidance](https://developer.algorand.org/docs/get-details/accounts/rekey/).
   */
  rekeyTo?: string | Address
  /** Note to attach to the transaction. Max of 1000 bytes. */
  note?: Uint8Array | string
  /** Prevent multiple transactions with the same lease being included within the validity window.
   *
   * A [lease](https://developer.algorand.org/articles/leased-transactions-securing-advanced-smart-contract-design/)
   *  enforces a mutually exclusive transaction (useful to prevent double-posting and other scenarios).
   */
  lease?: Uint8Array | string
  /** The static transaction fee. In most cases you want to use `extraFee` unless setting the fee to 0 to be covered by another transaction. */
  staticFee?: AlgoAmount
  /** The fee to pay IN ADDITION to the suggested fee. Useful for covering inner transaction fees. */
  extraFee?: AlgoAmount
  /** Throw an error if the fee for the transaction is more than this amount; prevents overspending on fees during high congestion periods. */
  maxFee?: AlgoAmount
  /** How many rounds the transaction should be valid for, if not specified then the registered default validity window will be used. */
  validityWindow?: number | bigint
  /**
   * Set the first round this transaction is valid.
   * If left undefined, the value from algod will be used.
   *
   * We recommend you only set this when you intentionally want this to be some time in the future.
   */
  firstValidRound?: bigint
  /** The last round this transaction is valid. It is recommended to use `validityWindow` instead. */
  lastValidRound?: bigint
}

/** Parameters to define a payment transaction. */
export type PaymentParams = CommonTransactionParams & {
  /** The address of the account that will receive the Algo */
  receiver: string | Address
  /** Amount to send */
  amount: AlgoAmount
  /** If given, close the sender account and send the remaining balance to this address
   *
   * *Warning:* Be careful with this parameter as it can lead to loss of funds if not used correctly.
   */
  closeRemainderTo?: string | Address
}

/** Parameters to define an asset create transaction.
 *
 * The account that sends this transaction will automatically be opted in to the asset and will hold all units after creation.
 */
export type AssetCreateParams = CommonTransactionParams & {
  /** The total amount of the smallest divisible (decimal) unit to create.
   *
   * For example, if `decimals` is, say, 2, then for every 100 `total` there would be 1 whole unit.
   *
   * This field can only be specified upon asset creation.
   */
  total: bigint

  /** The amount of decimal places the asset should have.
   *
   * If unspecified then the asset will be in whole units (i.e. `0`).
   *
   * * If 0, the asset is not divisible;
   * * If 1, the base unit of the asset is in tenths;
   * * If 2, the base unit of the asset is in hundredths;
   * * If 3, the base unit of the asset is in thousandths;
   * * and so on up to 19 decimal places.
   *
   * This field can only be specified upon asset creation.
   */
  decimals?: number

  /** The optional name of the asset.
   *
   * Max size is 32 bytes.
   *
   * This field can only be specified upon asset creation.
   */
  assetName?: string

  /** The optional name of the unit of this asset (e.g. ticker name).
   *
   * Max size is 8 bytes.
   *
   * This field can only be specified upon asset creation.
   */
  unitName?: string

  /** Specifies an optional URL where more information about the asset can be retrieved (e.g. metadata).
   *
   * Max size is 96 bytes.
   *
   * This field can only be specified upon asset creation.
   */
  url?: string

  /** 32-byte hash of some metadata that is relevant to your asset and/or asset holders.
   *
   * The format of this metadata is up to the application.
   *
   * This field can only be specified upon asset creation.
   */
  metadataHash?: string | Uint8Array

  /** Whether the asset is frozen by default for all accounts.
   * Defaults to `false`.
   *
   * If `true` then for anyone apart from the creator to hold the
   * asset it needs to be unfrozen per account using an asset freeze
   * transaction from the `freeze` account, which must be set on creation.
   *
   * This field can only be specified upon asset creation.
   */
  defaultFrozen?: boolean

  /** The address of the optional account that can manage the configuration of the asset and destroy it.
   *
   * The configuration fields it can change are `manager`, `reserve`, `clawback`, and `freeze`.
   *
   * If not set (`undefined` or `""`) at asset creation or subsequently set to empty by the `manager` the asset becomes permanently immutable.
   */
  manager?: string | Address

  /**
   * The address of the optional account that holds the reserve (uncirculated supply) units of the asset.
   *
   * This address has no specific authority in the protocol itself and is informational only.
   *
   * Some standards like [ARC-19](https://github.com/algorandfoundation/ARCs/blob/main/ARCs/arc-0019.md)
   * rely on this field to hold meaningful data.
   *
   * It can be used in the case where you want to signal to holders of your asset that the uncirculated units
   * of the asset reside in an account that is different from the default creator account.
   *
   * If not set (`undefined` or `""`) at asset creation or subsequently set to empty by the manager the field is permanently empty.
   */
  reserve?: string | Address

  /**
   * The address of the optional account that can be used to freeze or unfreeze holdings of this asset for any account.
   *
   * If empty, freezing is not permitted.
   *
   * If not set (`undefined` or `""`) at asset creation or subsequently set to empty by the manager the field is permanently empty.
   */
  freeze?: string | Address

  /**
   * The address of the optional account that can clawback holdings of this asset from any account.
   *
   * **This field should be used with caution** as the clawback account has the ability to **unconditionally take assets from any account**.
   *
   * If empty, clawback is not permitted.
   *
   * If not set (`undefined` or `""`) at asset creation or subsequently set to empty by the manager the field is permanently empty.
   */
  clawback?: string | Address
}

/** Parameters to define an asset reconfiguration transaction.
 *
 * **Note:** The manager, reserve, freeze, and clawback addresses
 * are immutably empty if they are not set. If manager is not set then
 * all fields are immutable from that point forward.
 */
export type AssetConfigParams = CommonTransactionParams & {
  /** ID of the asset to reconfigure */
  assetId: bigint
  /** The address of the optional account that can manage the configuration of the asset and destroy it.
   *
   * The configuration fields it can change are `manager`, `reserve`, `clawback`, and `freeze`.
   *
   * If not set (`undefined` or `""`) the asset will become permanently immutable.
   */
  manager: string | Address | undefined
  /**
   * The address of the optional account that holds the reserve (uncirculated supply) units of the asset.
   *
   * This address has no specific authority in the protocol itself and is informational only.
   *
   * Some standards like [ARC-19](https://github.com/algorandfoundation/ARCs/blob/main/ARCs/arc-0019.md)
   * rely on this field to hold meaningful data.
   *
   * It can be used in the case where you want to signal to holders of your asset that the uncirculated units
   * of the asset reside in an account that is different from the default creator account.
   *
   * If not set (`undefined` or `""`) the field will become permanently empty.
   */
  reserve?: string | Address
  /**
   * The address of the optional account that can be used to freeze or unfreeze holdings of this asset for any account.
   *
   * If empty, freezing is not permitted.
   *
   * If not set (`undefined` or `""`) the field will become permanently empty.
   */
  freeze?: string | Address
  /**
   * The address of the optional account that can clawback holdings of this asset from any account.
   *
   * **This field should be used with caution** as the clawback account has the ability to **unconditionally take assets from any account**.
   *
   * If empty, clawback is not permitted.
   *
   * If not set (`undefined` or `""`) the field will become permanently empty.
   */
  clawback?: string | Address
}

/** Parameters to define an asset freeze transaction. */
export type AssetFreezeParams = CommonTransactionParams & {
  /** The ID of the asset to freeze/unfreeze */
  assetId: bigint
  /** The address of the account to freeze or unfreeze */
  account: string | Address
  /** Whether the assets in the account should be frozen */
  frozen: boolean
}

/** Parameters to define an asset destroy transaction.
 *
 * Created assets can be destroyed only by the asset manager account. All of the assets must be owned by the creator of the asset before the asset can be deleted.
 */
export type AssetDestroyParams = CommonTransactionParams & {
  /** ID of the asset to destroy */
  assetId: bigint
}

/** Parameters to define an asset transfer transaction. */
export type AssetTransferParams = CommonTransactionParams & {
  /** ID of the asset to transfer. */
  assetId: bigint
  /** Amount of the asset to transfer (in smallest divisible (decimal) units). */
  amount: bigint
  /** The address of the account that will receive the asset unit(s). */
  receiver: string | Address
  /** Optional address of an account to clawback the asset from.
   *
   * Requires the sender to be the clawback account.
   *
   * **Warning:** Be careful with this parameter as it can lead to unexpected loss of funds if not used correctly.
   */
  clawbackTarget?: string | Address
  /** Optional address of an account to close the asset position to.
   *
   * **Warning:** Be careful with this parameter as it can lead to loss of funds if not used correctly.
   */
  closeAssetTo?: string | Address
}

/** Parameters to define an asset opt-in transaction. */
export type AssetOptInParams = CommonTransactionParams & {
  /** ID of the asset that will be opted-in to. */
  assetId: bigint
}

/** Parameters to define an asset opt-out transaction. */
export type AssetOptOutParams = CommonTransactionParams & {
  /** ID of the asset that will be opted-out of. */
  assetId: bigint
  /**
   * The address of the asset creator account to close the asset
   *   position to (any remaining asset units will be sent to this account).
   */
  creator: string | Address
}

/** Parameters to define an online key registration transaction. */
export type OnlineKeyRegistrationParams = CommonTransactionParams & {
  /** The root participation public key */
  voteKey: Uint8Array
  /** The VRF public key */
  selectionKey: Uint8Array
  /** The first round that the participation key is valid. Not to be confused with the `firstValid` round of the keyreg transaction */
  voteFirst: bigint
  /** The last round that the participation key is valid. Not to be confused with the `lastValid` round of the keyreg transaction */
  voteLast: bigint
  /** This is the dilution for the 2-level participation key. It determines the interval (number of rounds) for generating new ephemeral keys */
  voteKeyDilution: bigint
  /** The 64 byte state proof public key commitment */
  stateProofKey?: Uint8Array
}

/** Parameters to define an offline key registration transaction. */
export type OfflineKeyRegistrationParams = CommonTransactionParams & {
  /** Prevent this account from ever participating again. The account will also no longer earn rewards */
  preventAccountFromEverParticipatingAgain?: boolean
}

/** Common parameters for defining an application call transaction. */
export type CommonAppCallParams = CommonTransactionParams & {
  /** ID of the application; 0 if the application is being created. */
  appId: bigint
  /** The [on-complete](https://developer.algorand.org/docs/get-details/dapps/avm/teal/specification/#oncomplete) action of the call; defaults to no-op. */
  onComplete?: algosdk.OnApplicationComplete
  /** Any [arguments to pass to the smart contract call](https://developer.algorand.org/docs/get-details/dapps/avm/teal/#argument-passing). */
  args?: Uint8Array[]
  /** Any account addresses to add to the [accounts array](https://developer.algorand.org/docs/get-details/dapps/smart-contracts/apps/#reference-arrays). */
  accountReferences?: (string | Address)[]
  /** The ID of any apps to load to the [foreign apps array](https://developer.algorand.org/docs/get-details/dapps/smart-contracts/apps/#reference-arrays). */
  appReferences?: bigint[]
  /** The ID of any assets to load to the [foreign assets array](https://developer.algorand.org/docs/get-details/dapps/smart-contracts/apps/#reference-arrays). */
  assetReferences?: bigint[]
  /** Any boxes to load to the [boxes array](https://developer.algorand.org/docs/get-details/dapps/smart-contracts/apps/#reference-arrays).
   *
   * Either the name identifier (which will be set against app ID of `0` i.e.
   *  the current app), or a box identifier with the name identifier and app ID.
   */
  boxReferences?: (BoxReference | BoxIdentifier)[]
}

/** Parameters to define an app create transaction */
export type AppCreateParams = Expand<
  Omit<CommonAppCallParams, 'appId'> & {
    onComplete?: Exclude<algosdk.OnApplicationComplete, algosdk.OnApplicationComplete.ClearStateOC>
    /** The program to execute for all OnCompletes other than ClearState as raw teal that will be compiled (string) or compiled teal (encoded as a byte array (Uint8Array)). */
    approvalProgram: string | Uint8Array
    /** The program to execute for ClearState OnComplete as raw teal that will be compiled (string) or compiled teal (encoded as a byte array (Uint8Array)). */
    clearStateProgram: string | Uint8Array
    /** The state schema for the app. This is immutable once the app is created. */
    schema?: {
      /** The number of integers saved in global state. */
      globalInts: number
      /** The number of byte slices saved in global state. */
      globalByteSlices: number
      /** The number of integers saved in local state. */
      localInts: number
      /** The number of byte slices saved in local state. */
      localByteSlices: number
    }
    /** Number of extra pages required for the programs.
     * Defaults to the number needed for the programs in this call if not specified.
     * This is immutable once the app is created. */
    extraProgramPages?: number
  }
>

/** Parameters to define an app update transaction */
export type AppUpdateParams = Expand<
  CommonAppCallParams & {
    onComplete?: algosdk.OnApplicationComplete.UpdateApplicationOC
    /** The program to execute for all OnCompletes other than ClearState as raw teal (string) or compiled teal (base 64 encoded as a byte array (Uint8Array)) */
    approvalProgram: string | Uint8Array
    /** The program to execute for ClearState OnComplete as raw teal (string) or compiled teal (base 64 encoded as a byte array (Uint8Array)) */
    clearStateProgram: string | Uint8Array
  }
>

/** Parameters to define an application call transaction. */
export type AppCallParams = CommonAppCallParams & {
  onComplete?: Exclude<algosdk.OnApplicationComplete, algosdk.OnApplicationComplete.UpdateApplicationOC>
}

/** Common parameters to define an ABI method call transaction. */
export type AppMethodCallParams = CommonAppCallParams & {
  onComplete?: Exclude<
    algosdk.OnApplicationComplete,
    algosdk.OnApplicationComplete.UpdateApplicationOC | algosdk.OnApplicationComplete.ClearStateOC
  >
}

/** Parameters to define an application delete call transaction. */
export type AppDeleteParams = CommonAppCallParams & {
  onComplete?: algosdk.OnApplicationComplete.DeleteApplicationOC
}

/** Parameters to define an ABI method call create transaction. */
export type AppCreateMethodCall = AppMethodCall<AppCreateParams>
/** Parameters to define an ABI method call update transaction. */
export type AppUpdateMethodCall = AppMethodCall<AppUpdateParams>
/** Parameters to define an ABI method call delete transaction. */
export type AppDeleteMethodCall = AppMethodCall<AppDeleteParams>
/** Parameters to define an ABI method call transaction. */
export type AppCallMethodCall = AppMethodCall<AppMethodCallParams>

/** Types that can be used to define a transaction argument for an ABI call transaction. */
export type AppMethodCallTransactionArgument =
  // The following should match the partial `args` types from `AppMethodCall<T>` below
  | TransactionWithSigner
  | Transaction
  | Promise<Transaction>
  | AppMethodCall<AppCreateParams>
  | AppMethodCall<AppUpdateParams>
  | AppMethodCall<AppMethodCallParams>

/** Parameters to define an ABI method call. */
export type AppMethodCall<T> = Expand<Omit<T, 'args'>> & {
  /** The ABI method to call */
  method: algosdk.ABIMethod
  /** Arguments to the ABI method, either:
   * * An ABI value
   * * A transaction with explicit signer
   * * A transaction (where the signer will be automatically assigned)
   * * An unawaited transaction (e.g. from algorand.createTransaction.{transactionType}())
   * * Another method call (via method call params object)
   * * undefined (this represents a placeholder transaction argument that is fulfilled by another method call argument)
   */
  args?: (
    | algosdk.ABIValue
    // The following should match the above `AppMethodCallTransactionArgument` type above
    | TransactionWithSigner
    | Transaction
    | Promise<Transaction>
    | AppMethodCall<AppCreateParams>
    | AppMethodCall<AppUpdateParams>
    | AppMethodCall<AppMethodCallParams>
    | undefined
  )[]
}

export type Txn =
  | (PaymentParams & { type: 'pay' })
  | (AssetCreateParams & { type: 'assetCreate' })
  | (AssetConfigParams & { type: 'assetConfig' })
  | (AssetFreezeParams & { type: 'assetFreeze' })
  | (AssetDestroyParams & { type: 'assetDestroy' })
  | (AssetTransferParams & { type: 'assetTransfer' })
  | (AssetOptInParams & { type: 'assetOptIn' })
  | (AssetOptOutParams & { type: 'assetOptOut' })
  | ((AppCallParams | AppCreateParams | AppUpdateParams) & { type: 'appCall' })
  | ((OnlineKeyRegistrationParams | OfflineKeyRegistrationParams) & { type: 'keyReg' })
  | (algosdk.TransactionWithSigner & { type: 'txnWithSigner' })
  | { atc: algosdk.AtomicTransactionComposer; type: 'atc' }
  | ((AppCallMethodCall | AppCreateMethodCall | AppUpdateMethodCall) & { type: 'methodCall' })

/** Parameters to create an `TransactionComposer`. */
export type TransactionComposerParams = {
  /** The algod client to use to get suggestedParams and send the transaction group */
  algod: algosdk.Algodv2
  /** The function used to get the TransactionSigner for a given address */
  getSigner: (address: string | Address) => algosdk.TransactionSigner
  /** The method used to get SuggestedParams for transactions in the group */
  getSuggestedParams?: () => Promise<algosdk.SuggestedParams>
  /** How many rounds a transaction should be valid for by default; if not specified
   * then will be 10 rounds (or 1000 rounds if issuing transactions to LocalNet).
   */
  defaultValidityWindow?: bigint
  /** An existing `AppManager` to use to manage app compilation and cache compilation results.
   *
   * If not specified than an ephemeral one will be created.
   */
  appManager?: AppManager
}

/** Set of transactions built by `TransactionComposer`. */
export interface BuiltTransactions {
  /** The built transactions */
  transactions: algosdk.Transaction[]
  /** Any `ABIMethod` objects associated with any of the transactions in a map keyed by transaction index. */
  methodCalls: Map<number, algosdk.ABIMethod>
  /** Any `TransactionSigner` objects associated with any of the transactions in a map keyed by transaction index. */
  signers: Map<number, algosdk.TransactionSigner>
}

/** TransactionComposer helps you compose and execute transactions as a transaction group. */
export class TransactionComposer {
  /** Signer used to represent a lack of signer */
  private static NULL_SIGNER: algosdk.TransactionSigner = algosdk.makeEmptyTransactionSigner()

  /** The ATC used to compose the group */
  private atc = new algosdk.AtomicTransactionComposer()

  /** Map of txid to ABI method */
  private txnMethodMap: Map<string, algosdk.ABIMethod> = new Map()

  /** Transactions that have not yet been composed */
  private txns: Txn[] = []

  /** The algod client used by the composer. */
  private algod: algosdk.Algodv2

  /** An async function that will return suggested params for the transaction. */
  private getSuggestedParams: () => Promise<algosdk.SuggestedParams>

  /** A function that takes in an address and return a signer function for that address. */
  private getSigner: (address: string | Address) => algosdk.TransactionSigner

  /** The default transaction validity window */
  private defaultValidityWindow = 10n

  /** Whether the validity window was explicitly set on construction */
  private defaultValidityWindowIsExplicit = false

  private appManager: AppManager

  /**
   * Create a `TransactionComposer`.
   * @param params The configuration for this composer
   */
  constructor(params: TransactionComposerParams) {
    this.algod = params.algod
    const defaultGetSuggestedParams = () => params.algod.getTransactionParams().do()
    this.getSuggestedParams = params.getSuggestedParams ?? defaultGetSuggestedParams
    this.getSigner = params.getSigner
    this.defaultValidityWindow = params.defaultValidityWindow ?? this.defaultValidityWindow
    this.defaultValidityWindowIsExplicit = params.defaultValidityWindow !== undefined
    this.appManager = params.appManager ?? new AppManager(params.algod)
  }

  /**
   * Add a pre-built transaction to the transaction group.
   * @param transaction The pre-built transaction
   * @param signer Optional signer override for the transaction
   * @returns The composer so you can chain method calls
   */
  addTransaction(transaction: Transaction, signer?: TransactionSigner): TransactionComposer {
    this.txns.push({
      txn: transaction,
      signer: signer ?? this.getSigner(transaction.sender),
      type: 'txnWithSigner',
    })

    return this
  }

  /**
   * Add a payment transaction to the transaction group.
   * @param params The payment transaction parameters
   * @returns The composer so you can chain method calls
   */
  addPayment(params: PaymentParams): TransactionComposer {
    this.txns.push({ ...params, type: 'pay' })

    return this
  }

  /**
   * Add an asset create transaction to the transaction group.
   * @param params The asset create transaction parameters
   * @returns The composer so you can chain method calls
   */
  addAssetCreate(params: AssetCreateParams): TransactionComposer {
    this.txns.push({ ...params, type: 'assetCreate' })

    return this
  }

  /**
   * Add an asset config transaction to the transaction group.
   * @param params The asset config transaction parameters
   * @returns The composer so you can chain method calls
   */
  addAssetConfig(params: AssetConfigParams): TransactionComposer {
    this.txns.push({ ...params, type: 'assetConfig' })

    return this
  }

  /**
   * Add an asset freeze transaction to the transaction group.
   * @param params The asset freeze transaction parameters
   * @returns The composer so you can chain method calls
   */
  addAssetFreeze(params: AssetFreezeParams): TransactionComposer {
    this.txns.push({ ...params, type: 'assetFreeze' })

    return this
  }

  /**
   * Add an asset destroy transaction to the transaction group.
   * @param params The asset destroy transaction parameters
   * @returns The composer so you can chain method calls
   */
  addAssetDestroy(params: AssetDestroyParams): TransactionComposer {
    this.txns.push({ ...params, type: 'assetDestroy' })

    return this
  }

  /**
   * Add an asset transfer transaction to the transaction group.
   * @param params The asset transfer transaction parameters
   * @returns The composer so you can chain method calls
   */
  addAssetTransfer(params: AssetTransferParams): TransactionComposer {
    this.txns.push({ ...params, type: 'assetTransfer' })

    return this
  }

  /**
   * Add an asset opt-in transaction to the transaction group.
   * @param params The asset opt-in transaction parameters
   * @returns The composer so you can chain method calls
   */
  addAssetOptIn(params: AssetOptInParams): TransactionComposer {
    this.txns.push({ ...params, type: 'assetOptIn' })

    return this
  }

  /**
   * Add an asset opt-out transaction to the transaction group.
   * @param params The asset opt-out transaction parameters
   * @returns The composer so you can chain method calls
   */
  addAssetOptOut(params: AssetOptOutParams): TransactionComposer {
    this.txns.push({ ...params, type: 'assetOptOut' })

    return this
  }

  /**
   * Add an application create transaction to the transaction group.
   *
   * Note: we recommend using app clients to make it easier to make app calls.
   * @param params The application create transaction parameters
   * @returns The composer so you can chain method calls
   */
  addAppCreate(params: AppCreateParams): TransactionComposer {
    this.txns.push({ ...params, type: 'appCall' })

    return this
  }

  /**
   * Add an application update transaction to the transaction group.
   *
   * Note: we recommend using app clients to make it easier to make app calls.
   * @param params The application update transaction parameters
   * @returns The composer so you can chain method calls
   */
  addAppUpdate(params: AppUpdateParams): TransactionComposer {
    this.txns.push({ ...params, type: 'appCall', onComplete: algosdk.OnApplicationComplete.UpdateApplicationOC })

    return this
  }

  /**
   * Add an application delete transaction to the transaction group.
   *
   * Note: we recommend using app clients to make it easier to make app calls.
   * @param params The application delete transaction parameters
   * @returns The composer so you can chain method calls
   */
  addAppDelete(params: AppDeleteParams): TransactionComposer {
    this.txns.push({ ...params, type: 'appCall', onComplete: algosdk.OnApplicationComplete.DeleteApplicationOC })

    return this
  }

  /**
   * Add an application call transaction to the transaction group.
   *
   * If you want to create or update an app use `addAppCreate` or `addAppUpdate`.
   *
   * Note: we recommend using app clients to make it easier to make app calls.
   * @param params The application call transaction parameters
   * @returns The composer so you can chain method calls
   */
  addAppCall(params: AppCallParams): TransactionComposer {
    this.txns.push({ ...params, type: 'appCall' })

    return this
  }

  /**
   * Add an ABI method create application call transaction to the transaction group.
   *
   * Note: we recommend using app clients to make it easier to make app calls.
   * @param params The ABI create method application call transaction parameters
   * @returns The composer so you can chain method calls
   */
  addAppCreateMethodCall(params: AppCreateMethodCall) {
    this.txns.push({ ...params, type: 'methodCall' })
    return this
  }

  /**
   * Add an ABI method update application call transaction to the transaction group.
   *
   * Note: we recommend using app clients to make it easier to make app calls.
   * @param params The ABI update method application call transaction parameters
   * @returns The composer so you can chain method calls
   */
  addAppUpdateMethodCall(params: AppUpdateMethodCall) {
    this.txns.push({ ...params, type: 'methodCall', onComplete: algosdk.OnApplicationComplete.UpdateApplicationOC })
    return this
  }

  /**
   * Add an ABI method delete application call transaction to the transaction group.
   *
   * Note: we recommend using app clients to make it easier to make app calls.
   * @param params The ABI delete method application call transaction parameters
   * @returns The composer so you can chain method calls
   */
  addAppDeleteMethodCall(params: AppDeleteMethodCall) {
    this.txns.push({ ...params, type: 'methodCall', onComplete: algosdk.OnApplicationComplete.DeleteApplicationOC })
    return this
  }

  /**
   * Add a non-create/non-update ABI method application call transaction to the transaction group.
   *
   * Note: we recommend using app clients to make it easier to make app calls.
   * @param params The ABI method application call transaction parameters
   * @returns The composer so you can chain method calls
   */
  addAppCallMethodCall(params: AppCallMethodCall) {
    this.txns.push({ ...params, type: 'methodCall' })
    return this
  }

  /**
   * Add an online key registration transaction to the transaction group.
   * @param params The online key registration transaction parameters
   * @returns The composer so you can chain method calls
   */
  addOnlineKeyRegistration(params: OnlineKeyRegistrationParams): TransactionComposer {
    this.txns.push({ ...params, type: 'keyReg' })

    return this
  }

  /**
   * Add an offline key registration transaction to the transaction group.
   * @param params The offline key registration transaction parameters
   * @returns The composer so you can chain method calls
   */
  addOfflineKeyRegistration(params: OfflineKeyRegistrationParams): TransactionComposer {
    this.txns.push({ ...params, type: 'keyReg' })

    return this
  }

  /**
   * Add the transactions within an `AtomicTransactionComposer` to the transaction group.
   * @param atc The `AtomicTransactionComposer` to build transactions from and add to the group
   * @returns The composer so you can chain method calls
   */
  addAtc(atc: algosdk.AtomicTransactionComposer): TransactionComposer {
    this.txns.push({ atc, type: 'atc' })
    return this
  }

  /** Build an ATC and return transactions ready to be incorporated into a broader set of transactions this composer is composing */
  private buildAtc(atc: algosdk.AtomicTransactionComposer): algosdk.TransactionWithSigner[] {
    const group = atc.buildGroup()

    const txnWithSigners = group.map((ts, idx) => {
      // Remove underlying group ID from the transaction since it will be re-grouped when this TransactionComposer is built
      ts.txn.group = undefined
      // If this was a method call stash the ABIMethod for later
      if (atc['methodCalls'].get(idx)) {
        this.txnMethodMap.set(ts.txn.txID(), atc['methodCalls'].get(idx))
      }
      return ts
    })

    return txnWithSigners
  }

  private commonTxnBuildStep<TParams extends algosdk.CommonTransactionParams>(
    buildTxn: (params: TParams) => Transaction,
    params: CommonTransactionParams,
    txnParams: TParams,
  ): Transaction {
    // We are going to mutate suggested params, let's create a clone first
    txnParams.suggestedParams = { ...txnParams.suggestedParams }
    if (params.lease) txnParams.lease = encodeLease(params.lease)! satisfies algosdk.Transaction['lease']
    if (params.rekeyTo) txnParams.rekeyTo = address(params.rekeyTo) satisfies algosdk.Transaction['rekeyTo']
    const encoder = new TextEncoder()
    if (params.note)
      txnParams.note = (typeof params.note === 'string' ? encoder.encode(params.note) : params.note) satisfies algosdk.Transaction['note']

    if (params.firstValidRound) {
      txnParams.suggestedParams.firstValid = params.firstValidRound
    }

    if (params.lastValidRound) {
      txnParams.suggestedParams.lastValid = params.lastValidRound
    } else {
      // If the validity window isn't set in this transaction or by default and we are pointing at
      //  LocalNet set a bigger window to avoid dead transactions
      const window = params.validityWindow
        ? BigInt(params.validityWindow)
        : !this.defaultValidityWindowIsExplicit && genesisIdIsLocalNet(txnParams.suggestedParams.genesisID ?? 'unknown')
          ? 1000n
          : this.defaultValidityWindow
      txnParams.suggestedParams.lastValid = BigInt(txnParams.suggestedParams.firstValid) + window
    }

    if (params.staticFee !== undefined && params.extraFee !== undefined) {
      throw Error('Cannot set both staticFee and extraFee')
    }

    if (params.staticFee !== undefined) {
      txnParams.suggestedParams.fee = params.staticFee.microAlgo
      txnParams.suggestedParams.flatFee = true
    }

    const txn = buildTxn(txnParams)

    if (params.extraFee) txn.fee += params.extraFee.microAlgo
    if (params.maxFee !== undefined && txn.fee > params.maxFee.microAlgo) {
      throw Error(`Transaction fee ${txn.fee} µALGO is greater than maxFee ${params.maxFee}`)
    }

    return txn
  }

  /**
   * Builds an ABI method call transaction and any other associated transactions represented in the ABI args.
   * @param includeSigner Whether to include the actual signer for the transactions.
   *  If you are just building transactions without signers yet then set this to `false`.
   */
  private async buildMethodCall(
    params: AppCallMethodCall | AppCreateMethodCall | AppUpdateMethodCall,
    suggestedParams: algosdk.SuggestedParams,
    includeSigner: boolean,
  ): Promise<algosdk.TransactionWithSigner[]> {
    const methodArgs: algosdk.ABIArgument[] = []
    const transactionsForGroup: TransactionWithSigner[] = []

    const isAbiValue = (x: unknown): x is algosdk.ABIValue => {
      if (Array.isArray(x)) return x.length == 0 || x.every(isAbiValue)

      return typeof x === 'bigint' || typeof x === 'boolean' || typeof x === 'number' || typeof x === 'string' || x instanceof Uint8Array
    }

    for (let i = (params.args ?? []).length - 1; i >= 0; i--) {
      const arg = params.args![i]
      if (arg === undefined) {
        // An undefined transaction argument signals that the value will be supplied by a method call argument
        if (algosdk.abiTypeIsTransaction(params.method.args[i].type) && transactionsForGroup.length > 0) {
          // Move the last transaction from the group to the method call arguments to appease algosdk
          const placeholderTransaction = transactionsForGroup.splice(-1, 1)[0]
          methodArgs.push(placeholderTransaction)
          continue
        }

        throw Error(`No value provided for argument ${i + 1} within call to ${params.method.name}`)
      }

      if (isAbiValue(arg)) {
        methodArgs.push(arg)
        continue
      }

      if (isTransactionWithSigner(arg)) {
        methodArgs.push(arg)
        continue
      }

      if ('method' in arg) {
        const tempTxnWithSigners = await this.buildMethodCall(arg, suggestedParams, includeSigner)

        // If there is any transaction args, add to the atc
        // Everything else should be added as method args

        methodArgs.push(...tempTxnWithSigners.slice(-1)) // Add the method call itself as a method arg
        transactionsForGroup.push(...tempTxnWithSigners.slice(0, -1).reverse()) // Add any transaction arguments to the atc
        continue
      }

      const txn = await arg
      methodArgs.push({
        txn,
        signer: includeSigner
          ? params.signer
            ? 'signer' in params.signer
              ? params.signer.signer
              : params.signer
            : this.getSigner(txn.sender)
          : TransactionComposer.NULL_SIGNER,
      })
    }

    const methodAtc = new algosdk.AtomicTransactionComposer()
    transactionsForGroup.reverse().forEach((txn) => methodAtc.addTransaction(txn))

    const appId = Number('appId' in params ? params.appId : 0n)
    const approvalProgram =
      'approvalProgram' in params
        ? typeof params.approvalProgram === 'string'
          ? (await this.appManager.compileTeal(params.approvalProgram)).compiledBase64ToBytes
          : params.approvalProgram
        : undefined
    const clearStateProgram =
      'clearStateProgram' in params
        ? typeof params.clearStateProgram === 'string'
          ? (await this.appManager.compileTeal(params.clearStateProgram)).compiledBase64ToBytes
          : params.clearStateProgram
        : undefined

    const txnParams = {
      appID: appId,
      sender: params.sender,
      suggestedParams,
      onComplete: params.onComplete ?? algosdk.OnApplicationComplete.NoOpOC,
      appAccounts: params.accountReferences,
      appForeignApps: params.appReferences?.map((x) => Number(x)),
      appForeignAssets: params.assetReferences?.map((x) => Number(x)),
      boxes: params.boxReferences?.map(AppManager.getBoxReference),
      approvalProgram,
      clearProgram: clearStateProgram,
      extraPages:
        appId === 0
          ? 'extraProgramPages' in params && params.extraProgramPages !== undefined
            ? params.extraProgramPages
            : approvalProgram
              ? Math.floor((approvalProgram.length + (clearStateProgram?.length ?? 0)) / APP_PAGE_MAX_SIZE)
              : 0
          : undefined,
      numLocalInts: appId === 0 ? ('schema' in params ? (params.schema?.localInts ?? 0) : 0) : undefined,
      numLocalByteSlices: appId === 0 ? ('schema' in params ? (params.schema?.localByteSlices ?? 0) : 0) : undefined,
      numGlobalInts: appId === 0 ? ('schema' in params ? (params.schema?.globalInts ?? 0) : 0) : undefined,
      numGlobalByteSlices: appId === 0 ? ('schema' in params ? (params.schema?.globalByteSlices ?? 0) : 0) : undefined,
      method: params.method,
      signer: includeSigner
        ? params.signer
          ? 'signer' in params.signer
            ? params.signer.signer
            : params.signer
          : this.getSigner(params.sender)
        : TransactionComposer.NULL_SIGNER,
      methodArgs: methodArgs.reverse(),
      // note, lease, and rekeyTo are set in the common build step
      note: undefined,
      lease: undefined,
      rekeyTo: undefined,
    }

    // Build the transaction
    this.commonTxnBuildStep(
      (txnParams) => {
        methodAtc.addMethodCall(txnParams)
        return methodAtc.buildGroup()[methodAtc.count() - 1].txn
      },
      params,
      txnParams,
    )

    // Process the ATC to get a set of transactions ready for broader grouping
    return this.buildAtc(methodAtc)
  }

  private buildPayment(params: PaymentParams, suggestedParams: algosdk.SuggestedParams) {
    return this.commonTxnBuildStep(algosdk.makePaymentTxnWithSuggestedParamsFromObject, params, {
      sender: params.sender,
      receiver: params.receiver,
      amount: params.amount.microAlgo,
      closeRemainderTo: params.closeRemainderTo,
      suggestedParams,
    })
  }

  private buildAssetCreate(params: AssetCreateParams, suggestedParams: algosdk.SuggestedParams) {
    return this.commonTxnBuildStep(algosdk.makeAssetCreateTxnWithSuggestedParamsFromObject, params, {
      sender: params.sender,
      total: params.total,
      decimals: params.decimals ?? 0,
      assetName: params.assetName,
      unitName: params.unitName,
      assetURL: params.url,
      defaultFrozen: params.defaultFrozen ?? false,
      assetMetadataHash: typeof params.metadataHash === 'string' ? Buffer.from(params.metadataHash, 'utf-8') : params.metadataHash,
      manager: params.manager,
      reserve: params.reserve,
      freeze: params.freeze,
      clawback: params.clawback,
      suggestedParams,
    })
  }

  private buildAssetConfig(params: AssetConfigParams, suggestedParams: algosdk.SuggestedParams) {
    return this.commonTxnBuildStep(algosdk.makeAssetConfigTxnWithSuggestedParamsFromObject, params, {
      sender: params.sender,
      assetIndex: params.assetId,
      suggestedParams,
      manager: params.manager,
      reserve: params.reserve,
      freeze: params.freeze,
      clawback: params.clawback,
      strictEmptyAddressChecking: false,
    })
  }

  private buildAssetDestroy(params: AssetDestroyParams, suggestedParams: algosdk.SuggestedParams) {
    return this.commonTxnBuildStep(algosdk.makeAssetDestroyTxnWithSuggestedParamsFromObject, params, {
      sender: params.sender,
      assetIndex: params.assetId,
      suggestedParams,
    })
  }

  private buildAssetFreeze(params: AssetFreezeParams, suggestedParams: algosdk.SuggestedParams) {
    return this.commonTxnBuildStep(algosdk.makeAssetFreezeTxnWithSuggestedParamsFromObject, params, {
      sender: params.sender,
      assetIndex: params.assetId,
      freezeTarget: params.account,
      frozen: params.frozen,
      suggestedParams,
    })
  }

  private buildAssetTransfer(params: AssetTransferParams, suggestedParams: algosdk.SuggestedParams) {
    return this.commonTxnBuildStep(algosdk.makeAssetTransferTxnWithSuggestedParamsFromObject, params, {
      sender: params.sender,
      receiver: params.receiver,
      assetIndex: params.assetId,
      amount: params.amount,
      suggestedParams,
      closeRemainderTo: params.closeAssetTo,
      assetSender: params.clawbackTarget,
    })
  }

  private async buildAppCall(params: AppCallParams | AppUpdateParams | AppCreateParams, suggestedParams: algosdk.SuggestedParams) {
    const appId = 'appId' in params ? params.appId : 0n
    const approvalProgram =
      'approvalProgram' in params
        ? typeof params.approvalProgram === 'string'
          ? (await this.appManager.compileTeal(params.approvalProgram)).compiledBase64ToBytes
          : params.approvalProgram
        : undefined
    const clearStateProgram =
      'clearStateProgram' in params
        ? typeof params.clearStateProgram === 'string'
          ? (await this.appManager.compileTeal(params.clearStateProgram)).compiledBase64ToBytes
          : params.clearStateProgram
        : undefined

    const sdkParams = {
      sender: params.sender,
      suggestedParams,
      appArgs: params.args,
      onComplete: params.onComplete ?? algosdk.OnApplicationComplete.NoOpOC,
      accounts: params.accountReferences,
      foreignApps: params.appReferences?.map((x) => Number(x)),
      foreignAssets: params.assetReferences?.map((x) => Number(x)),
      boxes: params.boxReferences?.map(AppManager.getBoxReference),
      approvalProgram,
      clearProgram: clearStateProgram,
    }

    if (appId === 0n) {
      if (sdkParams.approvalProgram === undefined || sdkParams.clearProgram === undefined) {
        throw new Error('approvalProgram and clearStateProgram are required for application creation')
      }

      return this.commonTxnBuildStep(algosdk.makeApplicationCreateTxnFromObject, params, {
        ...sdkParams,
        extraPages:
          'extraProgramPages' in params
            ? (params.extraProgramPages ?? Math.floor((approvalProgram!.length + clearStateProgram!.length) / APP_PAGE_MAX_SIZE))
            : 0,
        numLocalInts: 'schema' in params ? (params.schema?.localInts ?? 0) : 0,
        numLocalByteSlices: 'schema' in params ? (params.schema?.localByteSlices ?? 0) : 0,
        numGlobalInts: 'schema' in params ? (params.schema?.globalInts ?? 0) : 0,
        numGlobalByteSlices: 'schema' in params ? (params.schema?.globalByteSlices ?? 0) : 0,
        approvalProgram: approvalProgram!,
        clearProgram: clearStateProgram!,
      })
    } else {
      return this.commonTxnBuildStep(algosdk.makeApplicationCallTxnFromObject, params, { ...sdkParams, appIndex: appId })
    }
  }

<<<<<<< HEAD
  private buildKeyReg(params: OnlineKeyRegistrationParams, suggestedParams: algosdk.SuggestedParams) {
    return this.commonTxnBuildStep(algosdk.makeKeyRegistrationTxnWithSuggestedParamsFromObject, params, {
      sender: params.sender,
      voteKey: params.voteKey,
      selectionKey: params.selectionKey,
      voteFirst: params.voteFirst,
      voteLast: params.voteLast,
      voteKeyDilution: params.voteKeyDilution,
      stateProofKey: params.stateProofKey,
      nonParticipation: false,
      suggestedParams,
    })
=======
  private buildKeyReg(params: OnlineKeyRegistrationParams | OfflineKeyRegistrationParams, suggestedParams: algosdk.SuggestedParams) {
    let txn: algosdk.Transaction

    if ('voteKey' in params) {
      // algosdk throws when voteFirst is 0, so we need to set it to 1, then switch back to 0 after creating the transaction
      const voteFirst = params.voteFirst === 0n ? 1n : params.voteFirst

      txn = algosdk.makeKeyRegistrationTxnWithSuggestedParamsFromObject({
        from: params.sender,
        voteKey: params.voteKey,
        selectionKey: params.selectionKey,
        voteFirst: Number(voteFirst),
        voteLast: Number(params.voteLast),
        voteKeyDilution: Number(params.voteKeyDilution),
        suggestedParams,
        nonParticipation: false,
        stateProofKey: params.stateProofKey as string | Uint8Array,
      })

      if (params.voteFirst === 0n) {
        txn.voteFirst = 0
      }
    } else {
      txn = algosdk.makeKeyRegistrationTxnWithSuggestedParamsFromObject({
        from: params.sender,
        suggestedParams,
        nonParticipation: params.preventAccountFromEverParticipatingAgain,
      })
    }

    return this.commonTxnBuildStep(params, txn, suggestedParams)
>>>>>>> 6a1b2cdc
  }

  /** Builds all transaction types apart from `txnWithSigner`, `atc` and `methodCall` since those ones can have custom signers that need to be retrieved. */
  private async buildTxn(txn: Txn, suggestedParams: algosdk.SuggestedParams): Promise<algosdk.Transaction[]> {
    switch (txn.type) {
      case 'pay':
        return [this.buildPayment(txn, suggestedParams)]
      case 'assetCreate':
        return [this.buildAssetCreate(txn, suggestedParams)]
      case 'appCall':
        return [await this.buildAppCall(txn, suggestedParams)]
      case 'assetConfig':
        return [this.buildAssetConfig(txn, suggestedParams)]
      case 'assetDestroy':
        return [this.buildAssetDestroy(txn, suggestedParams)]
      case 'assetFreeze':
        return [this.buildAssetFreeze(txn, suggestedParams)]
      case 'assetTransfer':
        return [this.buildAssetTransfer(txn, suggestedParams)]
      case 'assetOptIn':
        return [this.buildAssetTransfer({ ...txn, receiver: txn.sender, amount: 0n }, suggestedParams)]
      case 'assetOptOut':
        return [this.buildAssetTransfer({ ...txn, receiver: txn.sender, amount: 0n, closeAssetTo: txn.creator }, suggestedParams)]
      case 'keyReg':
        return [this.buildKeyReg(txn, suggestedParams)]
      default:
        throw Error(`Unsupported txn type`)
    }
  }

  private async buildTxnWithSigner(txn: Txn, suggestedParams: algosdk.SuggestedParams): Promise<algosdk.TransactionWithSigner[]> {
    if (txn.type === 'txnWithSigner') {
      return [txn]
    }

    if (txn.type === 'atc') {
      return this.buildAtc(txn.atc)
    }

    if (txn.type === 'methodCall') {
      return await this.buildMethodCall(txn, suggestedParams, true)
    }

    const signer = txn.signer ? ('signer' in txn.signer ? txn.signer.signer : txn.signer) : this.getSigner(txn.sender)

    return (await this.buildTxn(txn, suggestedParams)).map((txn) => ({ txn, signer }))
  }

  /**
   * Compose all of the transactions without signers and return the transaction objects directly along with any ABI method calls.
   *
   * @returns The array of built transactions and any corresponding method calls
   */
  async buildTransactions(): Promise<BuiltTransactions> {
    const suggestedParams = await this.getSuggestedParams()

    const transactions: algosdk.Transaction[] = []
    const methodCalls = new Map<number, algosdk.ABIMethod>()
    const signers = new Map<number, algosdk.TransactionSigner>()

    for (const txn of this.txns) {
      if (!['txnWithSigner', 'atc', 'methodCall'].includes(txn.type)) {
        transactions.push(...(await this.buildTxn(txn, suggestedParams)))
      } else {
        const transactionsWithSigner =
          txn.type === 'txnWithSigner'
            ? [txn]
            : txn.type === 'atc'
              ? this.buildAtc(txn.atc)
              : txn.type === 'methodCall'
                ? await this.buildMethodCall(txn, suggestedParams, false)
                : []

        transactions.push(...transactionsWithSigner.map((ts) => ts.txn))
        transactionsWithSigner.forEach((ts, idx) => {
          if (ts.signer && ts.signer !== TransactionComposer.NULL_SIGNER) {
            signers.set(idx, ts.signer)
          }
        })
      }
    }

    for (let i = 0; i < transactions.length; i++) {
      const method = this.txnMethodMap.get(transactions[i].txID())
      if (method) methodCalls.set(i, method)
    }

    return { transactions, methodCalls, signers }
  }

  /**
   * Get the number of transactions currently added to this composer.
   */
  async count() {
    return (await this.buildTransactions()).transactions.length
  }

  /**
   * Compose all of the transactions in a single atomic transaction group and an atomic transaction composer.
   *
   * You can then use the transactions standalone, or use the composer to execute or simulate the transactions.
   *
   * Once this method is called, no further transactions will be able to be added.
   * You can safely call this method multiple times to get the same result.
   * @returns The built atomic transaction composer and the transactions
   */
  async build() {
    if (this.atc.getStatus() === algosdk.AtomicTransactionComposerStatus.BUILDING) {
      const suggestedParams = await this.getSuggestedParams()

      // Build all of the transactions
      const txnWithSigners: algosdk.TransactionWithSigner[] = []
      for (const txn of this.txns) {
        txnWithSigners.push(...(await this.buildTxnWithSigner(txn, suggestedParams)))
      }

      // Add all of the transactions to the underlying ATC
      const methodCalls = new Map<number, algosdk.ABIMethod>()
      txnWithSigners.forEach((ts, idx) => {
        this.atc.addTransaction(ts)
        // Populate consolidated set of all ABI method calls
        const method = this.txnMethodMap.get(ts.txn.txID())
        if (method) methodCalls.set(idx, method)
      })
      this.atc['methodCalls'] = methodCalls
    }

    return { atc: this.atc, transactions: this.atc.buildGroup(), methodCalls: this.atc['methodCalls'] }
  }

  /**
   * Rebuild the group, discarding any previously built transactions.
   * This will potentially cause new signers and suggested params to be used if the callbacks return a new value compared to the first build.
   * @returns The newly built atomic transaction composer and the transactions
   */
  async rebuild() {
    this.atc = new algosdk.AtomicTransactionComposer()
    return await this.build()
  }

  /**
   * Compose the atomic transaction group and send it to the network.
   * @param params The parameters to control execution with
   * @returns The execution result
   */
  async send(params?: SendParams): Promise<SendAtomicTransactionComposerResults> {
    const group = (await this.build()).transactions

    let waitRounds = params?.maxRoundsToWaitForConfirmation
    if (waitRounds === undefined) {
      const lastRound = group.reduce((max, txn) => (txn.txn.lastValid > max ? txn.txn.lastValid : BigInt(max)), 0n)
      const { firstValid: firstRound } = await this.getSuggestedParams()
      waitRounds = Number(BigInt(lastRound) - BigInt(firstRound)) + 1
    }

    return await sendAtomicTransactionComposer(
      {
        atc: this.atc,
        suppressLog: params?.suppressLog,
        maxRoundsToWaitForConfirmation: waitRounds,
        populateAppCallResources: params?.populateAppCallResources,
      },
      this.algod,
    )
  }

  /**
   * @deprecated Use `send` instead.
   *
   * Compose the atomic transaction group and send it to the network
   *
   * An alias for `composer.send(params)`.
   * @param params The parameters to control execution with
   * @returns The execution result
   */
  async execute(params?: SendParams): Promise<SendAtomicTransactionComposerResults> {
    return this.send(params)
  }

  /**
   * Compose the atomic transaction group and simulate sending it to the network
   * @returns The simulation result
   */
  async simulate(options?: SimulateOptions): Promise<SendAtomicTransactionComposerResults & { simulateResponse: SimulateResponse }> {
    const atc = options?.skipSignatures ? new AtomicTransactionComposer() : this.atc

    // Build the transactions
    if (options?.skipSignatures) {
      options.allowEmptySignatures = true
      options.fixSigners = true
      // Build transactions uses empty signers
      const transactions = await this.buildTransactions()
      for (const txn of transactions.transactions) {
        atc.addTransaction({ txn, signer: TransactionComposer.NULL_SIGNER })
      }
      atc['methodCalls'] = transactions.methodCalls
    } else {
      // Build creates real signatures
      await this.build()
    }

    const { methodResults, simulateResponse } = await atc.simulate(
      this.algod,
      new modelsv2.SimulateRequest({
        txnGroups: [],
        ...options,
        ...(Config.debug
          ? {
              allowEmptySignatures: true,
              fixSigners: true,
              allowMoreLogging: true,
              execTraceConfig: new modelsv2.SimulateTraceConfig({
                enable: true,
                scratchChange: true,
                stackChange: true,
                stateChange: true,
              }),
            }
          : undefined),
      }),
    )

    const failedGroup = simulateResponse?.txnGroups[0]
    if (failedGroup?.failureMessage) {
      const errorMessage = `Transaction failed at transaction(s) ${failedGroup.failedAt?.join(', ') || 'unknown'} in the group. ${failedGroup.failureMessage}`
      const error = new Error(errorMessage)

      if (Config.debug) {
        await Config.events.emitAsync(EventType.TxnGroupSimulated, { simulateResponse })
      }

      // eslint-disable-next-line @typescript-eslint/no-explicit-any
      ;(error as any).simulateResponse = simulateResponse
      throw error
    }

    if (Config.debug && Config.traceAll) {
      await Config.events.emitAsync(EventType.TxnGroupSimulated, { simulateResponse })
    }

    const transactions = atc.buildGroup().map((t) => t.txn)
    return {
      confirmations: simulateResponse.txnGroups[0].txnResults.map((t) => t.txnResult),
      transactions: transactions,
      txIds: transactions.map((t) => t.txID()),
      groupId: Buffer.from(transactions[0].group ?? new Uint8Array()).toString('base64'),
      simulateResponse,
      returns: methodResults.map(getABIReturnValue),
    }
  }

  /**
   * Create an encoded transaction note that follows the ARC-2 spec.
   *
   * https://github.com/algorandfoundation/ARCs/blob/main/ARCs/arc-0002.md
   * @param note The ARC-2 transaction note data
   * @returns The binary encoded transaction note
   */
  static arc2Note(note: Arc2TransactionNote): Uint8Array {
    const arc2Payload = `${note.dAppName}:${note.format}${typeof note.data === 'string' ? note.data : JSON.stringify(note.data)}`
    const encoder = new TextEncoder()
    return encoder.encode(arc2Payload)
  }
}<|MERGE_RESOLUTION|>--- conflicted
+++ resolved
@@ -1099,52 +1099,26 @@
     }
   }
 
-<<<<<<< HEAD
-  private buildKeyReg(params: OnlineKeyRegistrationParams, suggestedParams: algosdk.SuggestedParams) {
+  private buildKeyReg(params: OnlineKeyRegistrationParams | OfflineKeyRegistrationParams, suggestedParams: algosdk.SuggestedParams) {
+    if ('voteKey' in params) {
+      return this.commonTxnBuildStep(algosdk.makeKeyRegistrationTxnWithSuggestedParamsFromObject, params, {
+        sender: params.sender,
+        voteKey: params.voteKey,
+        selectionKey: params.selectionKey,
+        voteFirst: params.voteFirst,
+        voteLast: params.voteLast,
+        voteKeyDilution: params.voteKeyDilution,
+        suggestedParams,
+        nonParticipation: false,
+        stateProofKey: params.stateProofKey,
+      })
+    }
+
     return this.commonTxnBuildStep(algosdk.makeKeyRegistrationTxnWithSuggestedParamsFromObject, params, {
       sender: params.sender,
-      voteKey: params.voteKey,
-      selectionKey: params.selectionKey,
-      voteFirst: params.voteFirst,
-      voteLast: params.voteLast,
-      voteKeyDilution: params.voteKeyDilution,
-      stateProofKey: params.stateProofKey,
-      nonParticipation: false,
       suggestedParams,
+      nonParticipation: params.preventAccountFromEverParticipatingAgain,
     })
-=======
-  private buildKeyReg(params: OnlineKeyRegistrationParams | OfflineKeyRegistrationParams, suggestedParams: algosdk.SuggestedParams) {
-    let txn: algosdk.Transaction
-
-    if ('voteKey' in params) {
-      // algosdk throws when voteFirst is 0, so we need to set it to 1, then switch back to 0 after creating the transaction
-      const voteFirst = params.voteFirst === 0n ? 1n : params.voteFirst
-
-      txn = algosdk.makeKeyRegistrationTxnWithSuggestedParamsFromObject({
-        from: params.sender,
-        voteKey: params.voteKey,
-        selectionKey: params.selectionKey,
-        voteFirst: Number(voteFirst),
-        voteLast: Number(params.voteLast),
-        voteKeyDilution: Number(params.voteKeyDilution),
-        suggestedParams,
-        nonParticipation: false,
-        stateProofKey: params.stateProofKey as string | Uint8Array,
-      })
-
-      if (params.voteFirst === 0n) {
-        txn.voteFirst = 0
-      }
-    } else {
-      txn = algosdk.makeKeyRegistrationTxnWithSuggestedParamsFromObject({
-        from: params.sender,
-        suggestedParams,
-        nonParticipation: params.preventAccountFromEverParticipatingAgain,
-      })
-    }
-
-    return this.commonTxnBuildStep(params, txn, suggestedParams)
->>>>>>> 6a1b2cdc
   }
 
   /** Builds all transaction types apart from `txnWithSigner`, `atc` and `methodCall` since those ones can have custom signers that need to be retrieved. */
