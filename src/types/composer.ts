--- conflicted
+++ resolved
@@ -531,20 +531,6 @@
   }
 }
 
-<<<<<<< HEAD
-=======
-/** Represents a Transaction with additional context that was used to build that transaction. */
-interface TransactionWithContext {
-  txn: Transaction
-  context: {
-    /* The logical max fee for the transaction, if one was supplied. */
-    maxFee?: AlgoAmount
-    /* The ABI method, if the app call transaction is an ABI method call. */
-    abiMethod?: algosdk.ABIMethod
-  }
-}
-
->>>>>>> b1392427
 /** Represents a TransactionWithSigner with additional context that was used to build that transaction. */
 type TransactionWithSignerAndContext = algosdk.TransactionWithSigner & TransactionWithContext
 
@@ -1452,7 +1438,6 @@
       waitRounds = Number(BigInt(lastRound) - BigInt(firstRound)) + 1
     }
 
-<<<<<<< HEAD
     try {
       return await sendAtomicTransactionComposer(
         {
@@ -1463,9 +1448,9 @@
           coverAppCallInnerTransactionFees: params?.coverAppCallInnerTransactionFees,
           additionalAtcContext: params?.coverAppCallInnerTransactionFees
             ? {
-                maxFees: this.txnMaxFees,
-                suggestedParams: suggestedParams!,
-              }
+              maxFees: this.txnMaxFees,
+              suggestedParams: suggestedParams!,
+            }
             : undefined,
         },
         this.algod,
@@ -1473,24 +1458,6 @@
     } catch (originalError: unknown) {
       throw await this.transformError(originalError)
     }
-=======
-    return await sendAtomicTransactionComposer(
-      {
-        atc: this.atc,
-        suppressLog: params?.suppressLog,
-        maxRoundsToWaitForConfirmation: waitRounds,
-        populateAppCallResources: params?.populateAppCallResources,
-        coverAppCallInnerTransactionFees: params?.coverAppCallInnerTransactionFees,
-        additionalAtcContext: params?.coverAppCallInnerTransactionFees
-          ? {
-              maxFees: this.txnMaxFees,
-              suggestedParams: suggestedParams!,
-            }
-          : undefined,
-      },
-      this.algod,
-    )
->>>>>>> b1392427
   }
 
   /**
@@ -1541,16 +1508,16 @@
         ...rawOptions,
         ...(Config.debug
           ? {
-              allowEmptySignatures: true,
-              fixSigners: true,
-              allowMoreLogging: true,
-              execTraceConfig: new modelsv2.SimulateTraceConfig({
-                enable: true,
-                scratchChange: true,
-                stackChange: true,
-                stateChange: true,
-              }),
-            }
+            allowEmptySignatures: true,
+            fixSigners: true,
+            allowMoreLogging: true,
+            execTraceConfig: new modelsv2.SimulateTraceConfig({
+              enable: true,
+              scratchChange: true,
+              stackChange: true,
+              stateChange: true,
+            }),
+          }
           : undefined),
       }),
     )
