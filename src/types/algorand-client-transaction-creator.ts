--- conflicted
+++ resolved
@@ -1,9 +1,5 @@
 import algosdk from 'algosdk'
-<<<<<<< HEAD
-import { AlgoKitComposer, BuiltTransactions } from './composer'
-=======
-import TransactionComposer, { BuiltTransactions } from './composer'
->>>>>>> 864daaeb
+import { TransactionComposer, BuiltTransactions } from './composer'
 import { Expand } from './expand'
 
 import Transaction = algosdk.Transaction
