--- conflicted
+++ resolved
@@ -58,12 +58,7 @@
 import { AppLookup } from './app-deployer'
 import { AppManager, BoxIdentifier } from './app-manager'
 import { AppSpec, arc32ToArc56 } from './app-spec'
-<<<<<<< HEAD
-import { EventType } from './async-event-emitter'
 import {
-=======
-import TransactionComposer, {
->>>>>>> 864daaeb
   AppCallMethodCall,
   AppCallParams,
   AppDeleteMethodCall,
@@ -379,6 +374,7 @@
     /** Arguments to the ABI method, either:
      * * An ABI value
      * * An ARC-56 struct
+     * * An Address
      * * A transaction with explicit signer
      * * A transaction (where the signer will be automatically assigned)
      * * An unawaited transaction (e.g. from algorand.createTransaction.transactionType())
@@ -546,8 +542,6 @@
     }
   }
 
-<<<<<<< HEAD
-=======
   /**
    * Clone this app client with different params
    *
@@ -568,12 +562,6 @@
     })
   }
 
-  /** Start a new `TransactionComposer` transaction group */
-  public newGroup(): TransactionComposer {
-    return this._algorand.newGroup()
-  }
-
->>>>>>> 864daaeb
   /**
    * Returns a new `AppClient` client, resolving the app by creator address and name
    * using AlgoKit app deployment semantics (i.e. looking for the app creation transaction note).
@@ -945,7 +933,7 @@
 
     // If we have the source we can display the TEAL in the error message
     if (appSpec.source) {
-      let getLineForPc = (inputPc: number) => sourceMap?.getLineForPc?.(inputPc)
+      let getLineForPc = (inputPc: number) => sourceMap?.getLocationForPc?.(inputPc)?.line
 
       // If the SourceMap is not defined, we need to provide our own function for going from a PC to TEAL based on ARC56 SourceInfo[]
       if (sourceMap === undefined) {
@@ -2390,7 +2378,7 @@
           .toString()
           .split('\n'),
         // eslint-disable-next-line @typescript-eslint/no-non-null-assertion
-        (pc: number) => (isClear ? this._clearSourceMap : this._approvalSourceMap)!.getLineForPc(pc),
+        (pc: number) => (isClear ? this._clearSourceMap : this._approvalSourceMap)?.getLocationForPc(pc)?.line,
       )
     else return e
   }
