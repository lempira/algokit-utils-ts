--- conflicted
+++ resolved
@@ -213,10 +213,6 @@
    * @param sender The account / address to look up
    * @returns The account information
    */
-<<<<<<< HEAD
-  public async getInformation(sender: string): Promise<AccountInformation> {
-    const account = AccountInformationModel.from_obj_for_encoding(await this._clientManager.algod.accountInformation(sender).do())
-=======
   public async getInformation(sender: string | TransactionSignerAccount): Promise<AccountInformation> {
     const {
       round,
@@ -226,7 +222,6 @@
     } = AccountInformationModel.from_obj_for_encoding(
       await this._clientManager.algod.accountInformation(typeof sender === 'string' ? sender : sender.addr).do(),
     )
->>>>>>> 288b867c
 
     return {
       ...account,
@@ -241,45 +236,12 @@
       totalAssetsOptedIn: Number(account.totalAssetsOptedIn),
       totalCreatedApps: Number(account.totalCreatedApps),
       totalCreatedAssets: Number(account.totalCreatedAssets),
-<<<<<<< HEAD
-      appsTotalExtraPages: account.appsTotalExtraPages ? Number(account.appsTotalExtraPages) : undefined,
-      rewardBase: account.rewardBase ? Number(account.rewardBase) : undefined,
-      totalBoxBytes: account.totalBoxBytes ? Number(account.totalBoxBytes) : undefined,
-      totalBoxes: account.totalBoxes ? Number(account.totalBoxes) : undefined,
-    }
-  }
-
-  /**
-   * Returns the given sender account's asset holding for a given asset.
-   *
-   * @example
-   * ```typescript
-   * const address = "XBYLS2E6YI6XXL5BWCAMOA4GTWHXWENZMX5UHXMRNWWUQ7BXCY5WC5TEPA";
-   * const assetId = 123345;
-   * const accountInfo = await accountManager.getAccountAssetInformation(address, assetId);
-   * ```
-   *
-   * [Response data schema details](https://developer.algorand.org/docs/rest-apis/algod/#get-v2accountsaddressassetsasset-id)
-   * @param sender The address of the sender/account to look up
-   * @param assetId The ID of the asset to return a holding for
-   * @returns The account asset holding information
-   */
-  public async getAssetInformation(sender: string, assetId: number | bigint) {
-    const info = await this._clientManager.algod.accountAssetInformation(sender, Number(assetId)).do()
-
-    return {
-      assetId: BigInt(assetId),
-      balance: BigInt(info['asset-holding']['amount']),
-      frozen: info['asset-holding']['is-frozen'] === 'true',
-      round: BigInt(info['round']),
-=======
       appsTotalExtraPages: account.appsTotalExtraPages !== undefined ? Number(account.appsTotalExtraPages) : undefined,
       rewardBase: account.rewardBase !== undefined ? Number(account.rewardBase) : undefined,
       totalBoxBytes: account.totalBoxBytes !== undefined ? Number(account.totalBoxBytes) : undefined,
       totalBoxes: account.totalBoxes !== undefined ? Number(account.totalBoxes) : undefined,
       lastHeartbeatRound: lastHeartbeat !== undefined ? BigInt(lastHeartbeat) : undefined,
       lastProposedRound: lastProposed !== undefined ? BigInt(lastProposed) : undefined,
->>>>>>> 288b867c
     }
   }
 
@@ -298,10 +260,7 @@
    */
   public fromMnemonic(mnemonicSecret: string, sender?: string): string {
     const account = algosdk.mnemonicToSecretKey(mnemonicSecret)
-<<<<<<< HEAD
     return this.signerAccount(new SigningAccount(account, sender)).addr
-=======
-    return this.signerAccount(new SigningAccount(account, sender))
   }
 
   /**
@@ -318,7 +277,6 @@
    */
   public rekeyed(sender: string, account: TransactionSignerAccount) {
     return this.signerAccount({ addr: sender, signer: account.signer })
->>>>>>> 288b867c
   }
 
   /**
@@ -389,13 +347,8 @@
     // eslint-disable-next-line @typescript-eslint/no-explicit-any
     predicate?: (account: Record<string, any>) => boolean,
     sender?: string,
-<<<<<<< HEAD
-  ): Promise<string> {
-    const account = await this.kmd.getWalletAccount(name, predicate, sender)
-=======
   ) {
     const account = await this._kmdAccountManager.getWalletAccount(name, predicate, sender)
->>>>>>> 288b867c
     if (!account) throw new Error(`Unable to find KMD account ${name}${predicate ? ' with predicate' : ''}`)
     return this.signerAccount(account.account).addr
   }
@@ -659,7 +612,7 @@
     const result = await this._getComposer()
       .addPayment({
         ...options,
-        sender: dispenserAccount.addr,
+        sender: dispenserAccount,
         receiver: addressToFund,
         amount: amountFunded,
       })
